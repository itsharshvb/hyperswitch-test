--- conflicted
+++ resolved
@@ -1,3 +1,11 @@
+# 0.2.1 (2023-02-17)
+
+## Fixes
+- fix payment_status not updated when adding payment method ([#446])
+- Decide connector only when the payment method is confirm ([10ea4919ba07d3198a6bbe3f3d4d817a23605924](https://github.com/juspay/hyperswitch/commit/10ea4919ba07d3198a6bbe3f3d4d817a23605924))
+- Fix panics caused with empty diesel updates ([448595498114cd15158b4a78fc32d8e6dc1b67ee](https://github.com/juspay/hyperswitch/commit/448595498114cd15158b4a78fc32d8e6dc1b67ee))
+
+
 # 0.2.0 (2023-01-23) - Initial Release
 
 ## Supported Connectors
@@ -37,8 +45,4 @@
 - Merchants
 - ConnectorAccounts
 
-<<<<<<< HEAD
-*May not be supported on all connectors
-=======
-\*May not be supported on all connectors
->>>>>>> ec68c45c
+\*May not be supported on all connectors